import { createAnthropic } from "@ai-sdk/anthropic";
import { createGoogleGenerativeAI } from "@ai-sdk/google";
import { createGroq } from "@ai-sdk/groq";
import { createOpenAI } from "@ai-sdk/openai";
import { RecursiveCharacterTextSplitter } from "langchain/text_splitter";
import {
    generateObject as aiGenerateObject,
    generateText as aiGenerateText,
    GenerateObjectResult,
} from "ai";
import { Buffer } from "buffer";
import { createOllama } from "ollama-ai-provider";
import OpenAI from "openai";
import { encodingForModel, TiktokenModel } from "js-tiktoken";
import Together from "together-ai";
import { ZodSchema } from "zod";
import { elizaLogger } from "./index.ts";
import { getModel, models } from "./models.ts";
import {
    parseBooleanFromText,
    parseJsonArrayFromText,
    parseJSONObjectFromText,
    parseShouldRespondFromText,
    parseActionResponseFromText,
} from "./parsing.ts";
import settings from "./settings.ts";
import {
    Content,
    IAgentRuntime,
    IImageDescriptionService,
    ITextGenerationService,
    ModelClass,
    ModelProviderName,
    ServiceType,
    SearchResponse,
    ActionResponse,
} from "./types.ts";
import { fal } from "@fal-ai/client";

/**
 * Send a message to the model for a text generateText - receive a string back and parse how you'd like
 * @param opts - The options for the generateText request.
 * @param opts.context The context of the message to be completed.
 * @param opts.stop A list of strings to stop the generateText at.
 * @param opts.model The model to use for generateText.
 * @param opts.frequency_penalty The frequency penalty to apply to the generateText.
 * @param opts.presence_penalty The presence penalty to apply to the generateText.
 * @param opts.temperature The temperature to apply to the generateText.
 * @param opts.max_context_length The maximum length of the context to apply to the generateText.
 * @returns The completed message.
 */

export async function generateText({
    runtime,
    context,
    modelClass,
    stop,
}: {
    runtime: IAgentRuntime;
    context: string;
    modelClass: string;
    stop?: string[];
}): Promise<string> {
    if (!context) {
        console.error("generateText context is empty");
        return "";
    }

    elizaLogger.log("Generating text...");

    elizaLogger.info("Generating text with options:", {
        modelProvider: runtime.modelProvider,
        model: modelClass,
    });

    const provider = runtime.modelProvider;
    const endpoint =
        runtime.character.modelEndpointOverride || models[provider].endpoint;
    let model = models[provider].model[modelClass];

    // allow character.json settings => secrets to override models
    // FIXME: add MODEL_MEDIUM support
    switch (provider) {
        // if runtime.getSetting("LLAMACLOUD_MODEL_LARGE") is true and modelProvider is LLAMACLOUD, then use the large model
        case ModelProviderName.LLAMACLOUD:
            {
                switch (modelClass) {
                    case ModelClass.LARGE:
                        {
                            model =
                                runtime.getSetting("LLAMACLOUD_MODEL_LARGE") ||
                                model;
                        }
                        break;
                    case ModelClass.SMALL:
                        {
                            model =
                                runtime.getSetting("LLAMACLOUD_MODEL_SMALL") ||
                                model;
                        }
                        break;
                }
            }
            break;
        case ModelProviderName.TOGETHER:
            {
                switch (modelClass) {
                    case ModelClass.LARGE:
                        {
                            model =
                                runtime.getSetting("TOGETHER_MODEL_LARGE") ||
                                model;
                        }
                        break;
                    case ModelClass.SMALL:
                        {
                            model =
                                runtime.getSetting("TOGETHER_MODEL_SMALL") ||
                                model;
                        }
                        break;
                }
            }
            break;
        case ModelProviderName.OPENROUTER:
            {
                switch (modelClass) {
                    case ModelClass.LARGE:
                        {
                            model =
                                runtime.getSetting("LARGE_OPENROUTER_MODEL") ||
                                model;
                        }
                        break;
                    case ModelClass.SMALL:
                        {
                            model =
                                runtime.getSetting("SMALL_OPENROUTER_MODEL") ||
                                model;
                        }
                        break;
                }
            }
            break;
    }

    elizaLogger.info("Selected model:", model);

    const temperature = models[provider].settings.temperature;
    const frequency_penalty = models[provider].settings.frequency_penalty;
    const presence_penalty = models[provider].settings.presence_penalty;
    const max_context_length = models[provider].settings.maxInputTokens;
    const max_response_length = models[provider].settings.maxOutputTokens;

    const apiKey = runtime.token;

    try {
        elizaLogger.debug(
            `Trimming context to max length of ${max_context_length} tokens.`
        );
        context = await trimTokens(context, max_context_length, "gpt-4o");

        let response: string;

        const _stop = stop || models[provider].settings.stop;
        elizaLogger.debug(
            `Using provider: ${provider}, model: ${model}, temperature: ${temperature}, max response length: ${max_response_length}`
        );

        switch (provider) {
            // OPENAI & LLAMACLOUD shared same structure.
            case ModelProviderName.OPENAI:
            case ModelProviderName.ETERNALAI:
            case ModelProviderName.ALI_BAILIAN:
            case ModelProviderName.VOLENGINE:
            case ModelProviderName.LLAMACLOUD:
            case ModelProviderName.NANOGPT:
            case ModelProviderName.HYPERBOLIC:
            case ModelProviderName.TOGETHER: {
                elizaLogger.debug("Initializing OpenAI model.");
                const openai = createOpenAI({
                    apiKey,
                    baseURL: endpoint,
                    fetch: runtime.fetch,
                });

                const { text: openaiResponse } = await aiGenerateText({
                    model: openai.languageModel(model),
                    prompt: context,
                    system:
                        runtime.character.system ??
                        settings.SYSTEM_PROMPT ??
                        undefined,
                    temperature: temperature,
                    maxTokens: max_response_length,
                    frequencyPenalty: frequency_penalty,
                    presencePenalty: presence_penalty,
                });

                response = openaiResponse;
                elizaLogger.debug("Received response from OpenAI model.");
                break;
            }

            case ModelProviderName.GOOGLE: {
                const google = createGoogleGenerativeAI({
                    fetch: runtime.fetch,
                });

                const { text: googleResponse } = await aiGenerateText({
                    model: google(model),
                    prompt: context,
                    system:
                        runtime.character.system ??
                        settings.SYSTEM_PROMPT ??
                        undefined,
                    temperature: temperature,
                    maxTokens: max_response_length,
                    frequencyPenalty: frequency_penalty,
                    presencePenalty: presence_penalty,
                });

                response = googleResponse;
                elizaLogger.debug("Received response from Google model.");
                break;
            }

            case ModelProviderName.ANTHROPIC: {
                elizaLogger.debug("Initializing Anthropic model.");

                const anthropic = createAnthropic({
                    apiKey,
                    fetch: runtime.fetch,
                });

                const { text: anthropicResponse } = await aiGenerateText({
                    model: anthropic.languageModel(model),
                    prompt: context,
                    system:
                        runtime.character.system ??
                        settings.SYSTEM_PROMPT ??
                        undefined,
                    temperature: temperature,
                    maxTokens: max_response_length,
                    frequencyPenalty: frequency_penalty,
                    presencePenalty: presence_penalty,
                });

                response = anthropicResponse;
                elizaLogger.debug("Received response from Anthropic model.");
                break;
            }

            case ModelProviderName.CLAUDE_VERTEX: {
                elizaLogger.debug("Initializing Claude Vertex model.");

                const anthropic = createAnthropic({
                    apiKey,
                    fetch: runtime.fetch,
                });

                const { text: anthropicResponse } = await aiGenerateText({
                    model: anthropic.languageModel(model),
                    prompt: context,
                    system:
                        runtime.character.system ??
                        settings.SYSTEM_PROMPT ??
                        undefined,
                    temperature: temperature,
                    maxTokens: max_response_length,
                    frequencyPenalty: frequency_penalty,
                    presencePenalty: presence_penalty,
                });

                response = anthropicResponse;
                elizaLogger.debug(
                    "Received response from Claude Vertex model."
                );
                break;
            }

            case ModelProviderName.GROK: {
                elizaLogger.debug("Initializing Grok model.");
                const grok = createOpenAI({
                    apiKey,
                    baseURL: endpoint,
                    fetch: runtime.fetch,
                });

                const { text: grokResponse } = await aiGenerateText({
                    model: grok.languageModel(model, {
                        parallelToolCalls: false,
                    }),
                    prompt: context,
                    system:
                        runtime.character.system ??
                        settings.SYSTEM_PROMPT ??
                        undefined,
                    temperature: temperature,
                    maxTokens: max_response_length,
                    frequencyPenalty: frequency_penalty,
                    presencePenalty: presence_penalty,
                });

                response = grokResponse;
                elizaLogger.debug("Received response from Grok model.");
                break;
            }

            case ModelProviderName.GROQ: {
                const groq = createGroq({ apiKey, fetch: runtime.fetch });

                const { text: groqResponse } = await aiGenerateText({
                    model: groq.languageModel(model),
                    prompt: context,
                    temperature: temperature,
                    system:
                        runtime.character.system ??
                        settings.SYSTEM_PROMPT ??
                        undefined,
                    maxTokens: max_response_length,
                    frequencyPenalty: frequency_penalty,
                    presencePenalty: presence_penalty,
                });

                response = groqResponse;
                break;
            }

            case ModelProviderName.LLAMALOCAL: {
                elizaLogger.debug(
                    "Using local Llama model for text completion."
                );
                const textGenerationService =
                    runtime.getService<ITextGenerationService>(
                        ServiceType.TEXT_GENERATION
                    );

                if (!textGenerationService) {
                    throw new Error("Text generation service not found");
                }

                response = await textGenerationService.queueTextCompletion(
                    context,
                    temperature,
                    _stop,
                    frequency_penalty,
                    presence_penalty,
                    max_response_length
                );
                elizaLogger.debug("Received response from local Llama model.");
                break;
            }

            case ModelProviderName.REDPILL: {
                elizaLogger.debug("Initializing RedPill model.");
                const serverUrl = models[provider].endpoint;
                const openai = createOpenAI({
                    apiKey,
                    baseURL: serverUrl,
                    fetch: runtime.fetch,
                });

                const { text: redpillResponse } = await aiGenerateText({
                    model: openai.languageModel(model),
                    prompt: context,
                    temperature: temperature,
                    system:
                        runtime.character.system ??
                        settings.SYSTEM_PROMPT ??
                        undefined,
                    maxTokens: max_response_length,
                    frequencyPenalty: frequency_penalty,
                    presencePenalty: presence_penalty,
                });

                response = redpillResponse;
                elizaLogger.debug("Received response from redpill model.");
                break;
            }

            case ModelProviderName.OPENROUTER: {
                elizaLogger.debug("Initializing OpenRouter model.");
                const serverUrl = models[provider].endpoint;
                const openrouter = createOpenAI({
                    apiKey,
                    baseURL: serverUrl,
                    fetch: runtime.fetch,
                });

                const { text: openrouterResponse } = await aiGenerateText({
                    model: openrouter.languageModel(model),
                    prompt: context,
                    temperature: temperature,
                    system:
                        runtime.character.system ??
                        settings.SYSTEM_PROMPT ??
                        undefined,
                    maxTokens: max_response_length,
                    frequencyPenalty: frequency_penalty,
                    presencePenalty: presence_penalty,
                });

                response = openrouterResponse;
                elizaLogger.debug("Received response from OpenRouter model.");
                break;
            }

            case ModelProviderName.OLLAMA:
                {
                    elizaLogger.debug("Initializing Ollama model.");

                    const ollamaProvider = createOllama({
                        baseURL: models[provider].endpoint + "/api",
                        fetch: runtime.fetch,
                    });
                    const ollama = ollamaProvider(model);

                    elizaLogger.debug("****** MODEL\n", model);

                    const { text: ollamaResponse } = await aiGenerateText({
                        model: ollama,
                        prompt: context,
                        temperature: temperature,
                        maxTokens: max_response_length,
                        frequencyPenalty: frequency_penalty,
                        presencePenalty: presence_penalty,
                    });

                    response = ollamaResponse;
                }
                elizaLogger.debug("Received response from Ollama model.");
                break;

            case ModelProviderName.HEURIST: {
                elizaLogger.debug("Initializing Heurist model.");
                const heurist = createOpenAI({
                    apiKey: apiKey,
                    baseURL: endpoint,
                    fetch: runtime.fetch,
                });

                const { text: heuristResponse } = await aiGenerateText({
                    model: heurist.languageModel(model),
                    prompt: context,
                    system:
                        runtime.character.system ??
                        settings.SYSTEM_PROMPT ??
                        undefined,
                    temperature: temperature,
                    maxTokens: max_response_length,
                    frequencyPenalty: frequency_penalty,
                    presencePenalty: presence_penalty,
                });

                response = heuristResponse;
                elizaLogger.debug("Received response from Heurist model.");
                break;
            }
            case ModelProviderName.GAIANET: {
                elizaLogger.debug("Initializing GAIANET model.");

                var baseURL = models[provider].endpoint;
                if (!baseURL) {
                    switch (modelClass) {
                        case ModelClass.SMALL:
                            baseURL =
                                settings.SMALL_GAIANET_SERVER_URL ||
                                "https://llama3b.gaia.domains/v1";
                            break;
                        case ModelClass.MEDIUM:
                            baseURL =
                                settings.MEDIUM_GAIANET_SERVER_URL ||
                                "https://llama8b.gaia.domains/v1";
                            break;
                        case ModelClass.LARGE:
                            baseURL =
                                settings.LARGE_GAIANET_SERVER_URL ||
                                "https://qwen72b.gaia.domains/v1";
                            break;
                    }
                }

                elizaLogger.debug("Using GAIANET model with baseURL:", baseURL);

                const openai = createOpenAI({
                    apiKey,
                    baseURL: endpoint,
                    fetch: runtime.fetch,
                });

                const { text: openaiResponse } = await aiGenerateText({
                    model: openai.languageModel(model),
                    prompt: context,
                    system:
                        runtime.character.system ??
                        settings.SYSTEM_PROMPT ??
                        undefined,
                    temperature: temperature,
                    maxTokens: max_response_length,
                    frequencyPenalty: frequency_penalty,
                    presencePenalty: presence_penalty,
                });

                response = openaiResponse;
                elizaLogger.debug("Received response from GAIANET model.");
                break;
            }

            case ModelProviderName.GALADRIEL: {
                elizaLogger.debug("Initializing Galadriel model.");
                const galadriel = createOpenAI({
                    apiKey: apiKey,
                    baseURL: endpoint,
                    fetch: runtime.fetch,
                });

                const { text: galadrielResponse } = await aiGenerateText({
                    model: galadriel.languageModel(model),
                    prompt: context,
                    system:
                        runtime.character.system ??
                        settings.SYSTEM_PROMPT ??
                        undefined,
                    temperature: temperature,
                    maxTokens: max_response_length,
                    frequencyPenalty: frequency_penalty,
                    presencePenalty: presence_penalty,
                });

                response = galadrielResponse;
                elizaLogger.debug("Received response from Galadriel model.");
                break;
            }

            case ModelProviderName.VENICE: {
                elizaLogger.debug("Initializing Venice model.");
                const venice = createOpenAI({
                    apiKey: apiKey,
                    baseURL: endpoint,
                });

                const { text: veniceResponse } = await aiGenerateText({
                    model: venice.languageModel(model),
                    prompt: context,
                    system:
                        runtime.character.system ??
                        settings.SYSTEM_PROMPT ??
                        undefined,
                    temperature: temperature,
                    maxTokens: max_response_length,
                });

                response = veniceResponse;
                elizaLogger.debug("Received response from Venice model.");
                break;
            }

            default: {
                const errorMessage = `Unsupported provider: ${provider}`;
                elizaLogger.error(errorMessage);
                throw new Error(errorMessage);
            }
        }

        return response;
    } catch (error) {
        elizaLogger.error("Error in generateText:", error);
        throw error;
    }
}

/**
 * Truncate the context to the maximum length allowed by the model.
 * @param context The text to truncate
 * @param maxTokens Maximum number of tokens to keep
 * @param model The tokenizer model to use
 * @returns The truncated text
 */
export function trimTokens(
    context: string,
    maxTokens: number,
    model: TiktokenModel
): string {
    if (!context) return "";
    if (maxTokens <= 0) throw new Error("maxTokens must be positive");

    // Get the tokenizer for the model
    const encoding = encodingForModel(model);

    try {
        // Encode the text into tokens
        const tokens = encoding.encode(context);

        // If already within limits, return unchanged
        if (tokens.length <= maxTokens) {
            return context;
        }

        // Keep the most recent tokens by slicing from the end
        const truncatedTokens = tokens.slice(-maxTokens);

        // Decode back to text - js-tiktoken decode() returns a string directly
        return encoding.decode(truncatedTokens);
    } catch (error) {
        console.error("Error in trimTokens:", error);
        // Return truncated string if tokenization fails
        return context.slice(-maxTokens * 4); // Rough estimate of 4 chars per token
    }
}

/**
 * Sends a message to the model to determine if it should respond to the given context.
 * @param opts - The options for the generateText request
 * @param opts.context The context to evaluate for response
 * @param opts.stop A list of strings to stop the generateText at
 * @param opts.model The model to use for generateText
 * @param opts.frequency_penalty The frequency penalty to apply (0.0 to 2.0)
 * @param opts.presence_penalty The presence penalty to apply (0.0 to 2.0)
 * @param opts.temperature The temperature to control randomness (0.0 to 2.0)
 * @param opts.serverUrl The URL of the API server
 * @param opts.max_context_length Maximum allowed context length in tokens
 * @param opts.max_response_length Maximum allowed response length in tokens
 * @returns Promise resolving to "RESPOND", "IGNORE", "STOP" or null
 */
export async function generateShouldRespond({
    runtime,
    context,
    modelClass,
}: {
    runtime: IAgentRuntime;
    context: string;
    modelClass: string;
}): Promise<"RESPOND" | "IGNORE" | "STOP" | null> {
    let retryDelay = 1000;
    while (true) {
        try {
            elizaLogger.debug(
                "Attempting to generate text with context:",
                context
            );
            const response = await generateText({
                runtime,
                context,
                modelClass,
            });

            elizaLogger.debug("Received response from generateText:", response);
            const parsedResponse = parseShouldRespondFromText(response.trim());
            if (parsedResponse) {
                elizaLogger.debug("Parsed response:", parsedResponse);
                return parsedResponse;
            } else {
                elizaLogger.debug("generateShouldRespond no response");
            }
        } catch (error) {
            elizaLogger.error("Error in generateShouldRespond:", error);
            if (
                error instanceof TypeError &&
                error.message.includes("queueTextCompletion")
            ) {
                elizaLogger.error(
                    "TypeError: Cannot read properties of null (reading 'queueTextCompletion')"
                );
            }
        }

        elizaLogger.log(`Retrying in ${retryDelay}ms...`);
        await new Promise((resolve) => setTimeout(resolve, retryDelay));
        retryDelay *= 2;
    }
}

/**
 * Splits content into chunks of specified size with optional overlapping bleed sections
 * @param content - The text content to split into chunks
 * @param chunkSize - The maximum size of each chunk in tokens
 * @param bleed - Number of characters to overlap between chunks (default: 100)
 * @returns Promise resolving to array of text chunks with bleed sections
 */
export async function splitChunks(
    content: string,
    chunkSize: number = 512,
    bleed: number = 20
): Promise<string[]> {
    const textSplitter = new RecursiveCharacterTextSplitter({
        chunkSize: Number(chunkSize),
        chunkOverlap: Number(bleed),
    });

    return textSplitter.splitText(content);
}

/**
 * Sends a message to the model and parses the response as a boolean value
 * @param opts - The options for the generateText request
 * @param opts.context The context to evaluate for the boolean response
 * @param opts.stop A list of strings to stop the generateText at
 * @param opts.model The model to use for generateText
 * @param opts.frequency_penalty The frequency penalty to apply (0.0 to 2.0)
 * @param opts.presence_penalty The presence penalty to apply (0.0 to 2.0)
 * @param opts.temperature The temperature to control randomness (0.0 to 2.0)
 * @param opts.serverUrl The URL of the API server
 * @param opts.token The API token for authentication
 * @param opts.max_context_length Maximum allowed context length in tokens
 * @param opts.max_response_length Maximum allowed response length in tokens
 * @returns Promise resolving to a boolean value parsed from the model's response
 */
export async function generateTrueOrFalse({
    runtime,
    context = "",
    modelClass,
}: {
    runtime: IAgentRuntime;
    context: string;
    modelClass: string;
}): Promise<boolean> {
    let retryDelay = 1000;

    const stop = Array.from(
        new Set([
            ...(models[runtime.modelProvider].settings.stop || []),
            ["\n"],
        ])
    ) as string[];

    while (true) {
        try {
            const response = await generateText({
                stop,
                runtime,
                context,
                modelClass,
            });

            const parsedResponse = parseBooleanFromText(response.trim());
            if (parsedResponse !== null) {
                return parsedResponse;
            }
        } catch (error) {
            elizaLogger.error("Error in generateTrueOrFalse:", error);
        }

        await new Promise((resolve) => setTimeout(resolve, retryDelay));
        retryDelay *= 2;
    }
}

/**
 * Send a message to the model and parse the response as a string array
 * @param opts - The options for the generateText request
 * @param opts.context The context/prompt to send to the model
 * @param opts.stop Array of strings that will stop the model's generation if encountered
 * @param opts.model The language model to use
 * @param opts.frequency_penalty The frequency penalty to apply (0.0 to 2.0)
 * @param opts.presence_penalty The presence penalty to apply (0.0 to 2.0)
 * @param opts.temperature The temperature to control randomness (0.0 to 2.0)
 * @param opts.serverUrl The URL of the API server
 * @param opts.token The API token for authentication
 * @param opts.max_context_length Maximum allowed context length in tokens
 * @param opts.max_response_length Maximum allowed response length in tokens
 * @returns Promise resolving to an array of strings parsed from the model's response
 */
export async function generateTextArray({
    runtime,
    context,
    modelClass,
}: {
    runtime: IAgentRuntime;
    context: string;
    modelClass: string;
}): Promise<string[]> {
    if (!context) {
        elizaLogger.error("generateTextArray context is empty");
        return [];
    }
    let retryDelay = 1000;

    while (true) {
        try {
            const response = await generateText({
                runtime,
                context,
                modelClass,
            });

            const parsedResponse = parseJsonArrayFromText(response);
            if (parsedResponse) {
                return parsedResponse;
            }
        } catch (error) {
            elizaLogger.error("Error in generateTextArray:", error);
        }

        await new Promise((resolve) => setTimeout(resolve, retryDelay));
        retryDelay *= 2;
    }
}

export async function generateObjectDeprecated({
    runtime,
    context,
    modelClass,
}: {
    runtime: IAgentRuntime;
    context: string;
    modelClass: string;
}): Promise<any> {
    if (!context) {
        elizaLogger.error("generateObjectDeprecated context is empty");
        return null;
    }
    let retryDelay = 1000;

    while (true) {
        try {
            // this is slightly different than generateObjectArray, in that we parse object, not object array
            const response = await generateText({
                runtime,
                context,
                modelClass,
            });
            const parsedResponse = parseJSONObjectFromText(response);
            if (parsedResponse) {
                return parsedResponse;
            }
        } catch (error) {
            elizaLogger.error("Error in generateObject:", error);
        }

        await new Promise((resolve) => setTimeout(resolve, retryDelay));
        retryDelay *= 2;
    }
}

export async function generateObjectArray({
    runtime,
    context,
    modelClass,
}: {
    runtime: IAgentRuntime;
    context: string;
    modelClass: string;
}): Promise<any[]> {
    if (!context) {
        elizaLogger.error("generateObjectArray context is empty");
        return [];
    }
    let retryDelay = 1000;

    while (true) {
        try {
            const response = await generateText({
                runtime,
                context,
                modelClass,
            });

            const parsedResponse = parseJsonArrayFromText(response);
            if (parsedResponse) {
                return parsedResponse;
            }
        } catch (error) {
            elizaLogger.error("Error in generateTextArray:", error);
        }

        await new Promise((resolve) => setTimeout(resolve, retryDelay));
        retryDelay *= 2;
    }
}

/**
 * Send a message to the model for generateText.
 * @param opts - The options for the generateText request.
 * @param opts.context The context of the message to be completed.
 * @param opts.stop A list of strings to stop the generateText at.
 * @param opts.model The model to use for generateText.
 * @param opts.frequency_penalty The frequency penalty to apply to the generateText.
 * @param opts.presence_penalty The presence penalty to apply to the generateText.
 * @param opts.temperature The temperature to apply to the generateText.
 * @param opts.max_context_length The maximum length of the context to apply to the generateText.
 * @returns The completed message.
 */
export async function generateMessageResponse({
    runtime,
    context,
    modelClass,
}: {
    runtime: IAgentRuntime;
    context: string;
    modelClass: string;
}): Promise<Content> {
    const max_context_length =
        models[runtime.modelProvider].settings.maxInputTokens;
    context = trimTokens(context, max_context_length, "gpt-4o");
    let retryLength = 1000; // exponential backoff
    while (true) {
        try {
            elizaLogger.log("Generating message response..");

            const response = await generateText({
                runtime,
                context,
                modelClass,
            });

            // try parsing the response as JSON, if null then try again
            const parsedContent = parseJSONObjectFromText(response) as Content;
            if (!parsedContent) {
                elizaLogger.debug("parsedContent is null, retrying");
                continue;
            }

            return parsedContent;
        } catch (error) {
            elizaLogger.error("ERROR:", error);
            // wait for 2 seconds
            retryLength *= 2;
            await new Promise((resolve) => setTimeout(resolve, retryLength));
            elizaLogger.debug("Retrying...");
        }
    }
}

export const generateImage = async (
    data: {
        prompt: string;
        width: number;
        height: number;
        count?: number;
        negativePrompt?: string;
        numIterations?: number;
        guidanceScale?: number;
        seed?: number;
        modelId?: string;
        jobId?: string;
    },
    runtime: IAgentRuntime
): Promise<{
    success: boolean;
    data?: string[];
    error?: any;
}> => {
    const model = getModel(runtime.imageModelProvider, ModelClass.IMAGE);
    const modelSettings = models[runtime.imageModelProvider].imageSettings;

    elizaLogger.info("Generating image with options:", {
        imageModelProvider: model,
    });

    const apiKey =
        runtime.imageModelProvider === runtime.modelProvider
            ? runtime.token
            : (runtime.getSetting("HEURIST_API_KEY") ??
              runtime.getSetting("TOGETHER_API_KEY") ??
              runtime.getSetting("FAL_API_KEY") ??
              runtime.getSetting("OPENAI_API_KEY") ??
              runtime.getSetting("VENICE_API_KEY"));

    try {
        if (runtime.imageModelProvider === ModelProviderName.HEURIST) {
            const response = await fetch(
                "http://sequencer.heurist.xyz/submit_job",
                {
                    method: "POST",
                    headers: {
                        Authorization: `Bearer ${apiKey}`,
                        "Content-Type": "application/json",
                    },
                    body: JSON.stringify({
                        job_id: data.jobId || crypto.randomUUID(),
                        model_input: {
                            SD: {
                                prompt: data.prompt,
                                neg_prompt: data.negativePrompt,
                                num_iterations: data.numIterations || 20,
                                width: data.width || 512,
                                height: data.height || 512,
                                guidance_scale: data.guidanceScale || 3,
                                seed: data.seed || -1,
                            },
                        },
                        model_id: data.modelId || "FLUX.1-dev",
                        deadline: 60,
                        priority: 1,
                    }),
                }
            );

            if (!response.ok) {
                throw new Error(
                    `Heurist image generation failed: ${response.statusText}`
                );
            }

            const imageURL = await response.json();
            return { success: true, data: [imageURL] };
        } else if (
            runtime.imageModelProvider === ModelProviderName.TOGETHER ||
            // for backwards compat
            runtime.imageModelProvider === ModelProviderName.LLAMACLOUD
        ) {
            const together = new Together({ apiKey: apiKey as string });
            const response = await together.images.create({
                model: "black-forest-labs/FLUX.1-schnell",
                prompt: data.prompt,
                width: data.width,
                height: data.height,
                steps: modelSettings?.steps ?? 4,
                n: data.count,
            });

            // Add type assertion to handle the response properly
            const togetherResponse =
                response as unknown as TogetherAIImageResponse;

            if (
                !togetherResponse.data ||
                !Array.isArray(togetherResponse.data)
            ) {
                throw new Error("Invalid response format from Together AI");
            }

            // Rest of the code remains the same...
            const base64s = await Promise.all(
                togetherResponse.data.map(async (image) => {
                    if (!image.url) {
                        elizaLogger.error("Missing URL in image data:", image);
                        throw new Error("Missing URL in Together AI response");
                    }

                    // Fetch the image from the URL
                    const imageResponse = await fetch(image.url);
                    if (!imageResponse.ok) {
                        throw new Error(
                            `Failed to fetch image: ${imageResponse.statusText}`
                        );
                    }

                    // Convert to blob and then to base64
                    const blob = await imageResponse.blob();
                    const arrayBuffer = await blob.arrayBuffer();
                    const base64 = Buffer.from(arrayBuffer).toString("base64");

                    // Return with proper MIME type
                    return `data:image/jpeg;base64,${base64}`;
                })
            );

            if (base64s.length === 0) {
                throw new Error("No images generated by Together AI");
            }

            elizaLogger.debug(`Generated ${base64s.length} images`);
            return { success: true, data: base64s };
        } else if (runtime.imageModelProvider === ModelProviderName.FAL) {
            fal.config({
                credentials: apiKey as string,
            });

            // Prepare the input parameters according to their schema
            const input = {
                prompt: data.prompt,
                image_size: "square" as const,
                num_inference_steps: modelSettings?.steps ?? 50,
                guidance_scale: data.guidanceScale || 3.5,
                num_images: data.count,
                enable_safety_checker: true,
                output_format: "png" as const,
                seed: data.seed ?? 6252023,
                ...(runtime.getSetting("FAL_AI_LORA_PATH")
                    ? {
                          loras: [
                              {
                                  path: runtime.getSetting("FAL_AI_LORA_PATH"),
                                  scale: 1,
                              },
                          ],
                      }
                    : {}),
            };

            // Subscribe to the model
            const result = await fal.subscribe(model, {
                input,
                logs: true,
                onQueueUpdate: (update) => {
                    if (update.status === "IN_PROGRESS") {
                        elizaLogger.info(update.logs.map((log) => log.message));
                    }
                },
            });

            // Convert the returned image URLs to base64 to match existing functionality
            const base64Promises = result.data.images.map(async (image) => {
                const response = await fetch(image.url);
                const blob = await response.blob();
                const buffer = await blob.arrayBuffer();
                const base64 = Buffer.from(buffer).toString("base64");
                return `data:${image.content_type};base64,${base64}`;
            });

            const base64s = await Promise.all(base64Promises);
            return { success: true, data: base64s };
        } else if (runtime.imageModelProvider === ModelProviderName.VENICE) {
            const response = await fetch(
                "https://api.venice.ai/api/v1/image/generate",
                {
                    method: "POST",
                    headers: {
                        Authorization: `Bearer ${apiKey}`,
                        "Content-Type": "application/json",
                    },
                    body: JSON.stringify({
                        model: data.modelId || "fluently-xl",
                        prompt: data.prompt,
                        negative_prompt: data.negativePrompt,
                        width: data.width || 1024,
                        height: data.height || 1024,
                        steps: data.numIterations || 20,
                    }),
                }
            );

            const result = await response.json();

            if (!result.images || !Array.isArray(result.images)) {
                throw new Error("Invalid response format from Venice AI");
            }

            const base64s = result.images.map((base64String) => {
                if (!base64String) {
<<<<<<< HEAD
                    throw new Error("Empty base64 string in Venice AI response");
=======
                    throw new Error(
                        "Empty base64 string in Venice AI response"
                    );
>>>>>>> 7af10f10
                }
                return `data:image/png;base64,${base64String}`;
            });

            return { success: true, data: base64s };
        } else {
            let targetSize = `${data.width}x${data.height}`;
            if (
                targetSize !== "1024x1024" &&
                targetSize !== "1792x1024" &&
                targetSize !== "1024x1792"
            ) {
                targetSize = "1024x1024";
            }
            const openaiApiKey = runtime.getSetting("OPENAI_API_KEY") as string;
            if (!openaiApiKey) {
                throw new Error("OPENAI_API_KEY is not set");
            }
            const openai = new OpenAI({
                apiKey: openaiApiKey as string,
            });
            const response = await openai.images.generate({
                model,
                prompt: data.prompt,
                size: targetSize as "1024x1024" | "1792x1024" | "1024x1792",
                n: data.count,
                response_format: "b64_json",
            });
            const base64s = response.data.map(
                (image) => `data:image/png;base64,${image.b64_json}`
            );
            return { success: true, data: base64s };
        }
    } catch (error) {
        console.error(error);
        return { success: false, error: error };
    }
};

export const generateCaption = async (
    data: { imageUrl: string },
    runtime: IAgentRuntime
): Promise<{
    title: string;
    description: string;
}> => {
    const { imageUrl } = data;
    const imageDescriptionService =
        runtime.getService<IImageDescriptionService>(
            ServiceType.IMAGE_DESCRIPTION
        );

    if (!imageDescriptionService) {
        throw new Error("Image description service not found");
    }

    const resp = await imageDescriptionService.describeImage(imageUrl);
    return {
        title: resp.title.trim(),
        description: resp.description.trim(),
    };
};

export const generateWebSearch = async (
    query: string,
    runtime: IAgentRuntime
): Promise<SearchResponse> => {
    const apiUrl = "https://api.tavily.com/search";
    const apiKey = runtime.getSetting("TAVILY_API_KEY");

    try {
        const response = await fetch(apiUrl, {
            method: "POST",
            headers: {
                "Content-Type": "application/json",
            },
            body: JSON.stringify({
                api_key: apiKey,
                query,
                include_answer: true,
            }),
        });

        if (!response.ok) {
            throw new elizaLogger.error(
                `HTTP error! status: ${response.status}`
            );
        }

        const data: SearchResponse = await response.json();
        return data;
    } catch (error) {
        elizaLogger.error("Error:", error);
    }
};
/**
 * Configuration options for generating objects with a model.
 */
export interface GenerationOptions {
    runtime: IAgentRuntime;
    context: string;
    modelClass: ModelClass;
    schema?: ZodSchema;
    schemaName?: string;
    schemaDescription?: string;
    stop?: string[];
    mode?: "auto" | "json" | "tool";
    experimental_providerMetadata?: Record<string, unknown>;
}

/**
 * Base settings for model generation.
 */
interface ModelSettings {
    prompt: string;
    temperature: number;
    maxTokens: number;
    frequencyPenalty: number;
    presencePenalty: number;
    stop?: string[];
}

/**
 * Generates structured objects from a prompt using specified AI models and configuration options.
 *
 * @param {GenerationOptions} options - Configuration options for generating objects.
 * @returns {Promise<any[]>} - A promise that resolves to an array of generated objects.
 * @throws {Error} - Throws an error if the provider is unsupported or if generation fails.
 */
export const generateObject = async ({
    runtime,
    context,
    modelClass,
    schema,
    schemaName,
    schemaDescription,
    stop,
    mode = "json",
}: GenerationOptions): Promise<GenerateObjectResult<unknown>> => {
    if (!context) {
        const errorMessage = "generateObject context is empty";
        console.error(errorMessage);
        throw new Error(errorMessage);
    }

    const provider = runtime.modelProvider;
    const model = models[provider].model[modelClass] as TiktokenModel;
    if (!model) {
        throw new Error(`Unsupported model class: ${modelClass}`);
    }
    const temperature = models[provider].settings.temperature;
    const frequency_penalty = models[provider].settings.frequency_penalty;
    const presence_penalty = models[provider].settings.presence_penalty;
    const max_context_length = models[provider].settings.maxInputTokens;
    const max_response_length = models[provider].settings.maxOutputTokens;
    const apiKey = runtime.token;

    try {
        context = trimTokens(context, max_context_length, model);

        const modelOptions: ModelSettings = {
            prompt: context,
            temperature,
            maxTokens: max_response_length,
            frequencyPenalty: frequency_penalty,
            presencePenalty: presence_penalty,
            stop: stop || models[provider].settings.stop,
        };

        const response = await handleProvider({
            provider,
            model,
            apiKey,
            schema,
            schemaName,
            schemaDescription,
            mode,
            modelOptions,
            runtime,
            context,
            modelClass,
        });

        return response;
    } catch (error) {
        console.error("Error in generateObject:", error);
        throw error;
    }
};

/**
 * Interface for provider-specific generation options.
 */
interface ProviderOptions {
    runtime: IAgentRuntime;
    provider: ModelProviderName;
    model: any;
    apiKey: string;
    schema?: ZodSchema;
    schemaName?: string;
    schemaDescription?: string;
    mode?: "auto" | "json" | "tool";
    experimental_providerMetadata?: Record<string, unknown>;
    modelOptions: ModelSettings;
    modelClass: string;
    context: string;
}

/**
 * Handles AI generation based on the specified provider.
 *
 * @param {ProviderOptions} options - Configuration options specific to the provider.
 * @returns {Promise<any[]>} - A promise that resolves to an array of generated objects.
 */
export async function handleProvider(
    options: ProviderOptions
): Promise<GenerateObjectResult<unknown>> {
    const { provider, runtime, context, modelClass } = options;
    switch (provider) {
        case ModelProviderName.OPENAI:
        case ModelProviderName.ETERNALAI:
        case ModelProviderName.ALI_BAILIAN:
        case ModelProviderName.VOLENGINE:
        case ModelProviderName.LLAMACLOUD:
        case ModelProviderName.TOGETHER:
        case ModelProviderName.NANOGPT:
            return await handleOpenAI(options);
        case ModelProviderName.ANTHROPIC:
            return await handleAnthropic(options);
        case ModelProviderName.GROK:
            return await handleGrok(options);
        case ModelProviderName.GROQ:
            return await handleGroq(options);
        case ModelProviderName.LLAMALOCAL:
            return await generateObjectDeprecated({
                runtime,
                context,
                modelClass,
            });
        case ModelProviderName.GOOGLE:
            return await handleGoogle(options);
        case ModelProviderName.REDPILL:
            return await handleRedPill(options);
        case ModelProviderName.OPENROUTER:
            return await handleOpenRouter(options);
        case ModelProviderName.OLLAMA:
            return await handleOllama(options);
        default: {
            const errorMessage = `Unsupported provider: ${provider}`;
            elizaLogger.error(errorMessage);
            throw new Error(errorMessage);
        }
    }
}
/**
 * Handles object generation for OpenAI.
 *
 * @param {ProviderOptions} options - Options specific to OpenAI.
 * @returns {Promise<GenerateObjectResult<unknown>>} - A promise that resolves to generated objects.
 */
async function handleOpenAI({
    model,
    apiKey,
    schema,
    schemaName,
    schemaDescription,
    mode,
    modelOptions,
}: ProviderOptions): Promise<GenerateObjectResult<unknown>> {
    const baseURL = models.openai.endpoint || undefined;
    const openai = createOpenAI({ apiKey, baseURL });
    return await aiGenerateObject({
        model: openai.languageModel(model),
        schema,
        schemaName,
        schemaDescription,
        mode,
        ...modelOptions,
    });
}

/**
 * Handles object generation for Anthropic models.
 *
 * @param {ProviderOptions} options - Options specific to Anthropic.
 * @returns {Promise<GenerateObjectResult<unknown>>} - A promise that resolves to generated objects.
 */
async function handleAnthropic({
    model,
    apiKey,
    schema,
    schemaName,
    schemaDescription,
    mode,
    modelOptions,
}: ProviderOptions): Promise<GenerateObjectResult<unknown>> {
    const anthropic = createAnthropic({ apiKey });
    return await aiGenerateObject({
        model: anthropic.languageModel(model),
        schema,
        schemaName,
        schemaDescription,
        mode,
        ...modelOptions,
    });
}

/**
 * Handles object generation for Grok models.
 *
 * @param {ProviderOptions} options - Options specific to Grok.
 * @returns {Promise<GenerateObjectResult<unknown>>} - A promise that resolves to generated objects.
 */
async function handleGrok({
    model,
    apiKey,
    schema,
    schemaName,
    schemaDescription,
    mode,
    modelOptions,
}: ProviderOptions): Promise<GenerateObjectResult<unknown>> {
    const grok = createOpenAI({ apiKey, baseURL: models.grok.endpoint });
    return await aiGenerateObject({
        model: grok.languageModel(model, { parallelToolCalls: false }),
        schema,
        schemaName,
        schemaDescription,
        mode,
        ...modelOptions,
    });
}

/**
 * Handles object generation for Groq models.
 *
 * @param {ProviderOptions} options - Options specific to Groq.
 * @returns {Promise<GenerateObjectResult<unknown>>} - A promise that resolves to generated objects.
 */
async function handleGroq({
    model,
    apiKey,
    schema,
    schemaName,
    schemaDescription,
    mode,
    modelOptions,
}: ProviderOptions): Promise<GenerateObjectResult<unknown>> {
    const groq = createGroq({ apiKey });
    return await aiGenerateObject({
        model: groq.languageModel(model),
        schema,
        schemaName,
        schemaDescription,
        mode,
        ...modelOptions,
    });
}

/**
 * Handles object generation for Google models.
 *
 * @param {ProviderOptions} options - Options specific to Google.
 * @returns {Promise<GenerateObjectResult<unknown>>} - A promise that resolves to generated objects.
 */
async function handleGoogle({
    model,
    apiKey: _apiKey,
    schema,
    schemaName,
    schemaDescription,
    mode,
    modelOptions,
}: ProviderOptions): Promise<GenerateObjectResult<unknown>> {
    const google = createGoogleGenerativeAI();
    return await aiGenerateObject({
        model: google(model),
        schema,
        schemaName,
        schemaDescription,
        mode,
        ...modelOptions,
    });
}

/**
 * Handles object generation for Redpill models.
 *
 * @param {ProviderOptions} options - Options specific to Redpill.
 * @returns {Promise<GenerateObjectResult<unknown>>} - A promise that resolves to generated objects.
 */
async function handleRedPill({
    model,
    apiKey,
    schema,
    schemaName,
    schemaDescription,
    mode,
    modelOptions,
}: ProviderOptions): Promise<GenerateObjectResult<unknown>> {
    const redPill = createOpenAI({ apiKey, baseURL: models.redpill.endpoint });
    return await aiGenerateObject({
        model: redPill.languageModel(model),
        schema,
        schemaName,
        schemaDescription,
        mode,
        ...modelOptions,
    });
}

/**
 * Handles object generation for OpenRouter models.
 *
 * @param {ProviderOptions} options - Options specific to OpenRouter.
 * @returns {Promise<GenerateObjectResult<unknown>>} - A promise that resolves to generated objects.
 */
async function handleOpenRouter({
    model,
    apiKey,
    schema,
    schemaName,
    schemaDescription,
    mode,
    modelOptions,
}: ProviderOptions): Promise<GenerateObjectResult<unknown>> {
    const openRouter = createOpenAI({
        apiKey,
        baseURL: models.openrouter.endpoint,
    });
    return await aiGenerateObject({
        model: openRouter.languageModel(model),
        schema,
        schemaName,
        schemaDescription,
        mode,
        ...modelOptions,
    });
}

/**
 * Handles object generation for Ollama models.
 *
 * @param {ProviderOptions} options - Options specific to Ollama.
 * @returns {Promise<GenerateObjectResult<unknown>>} - A promise that resolves to generated objects.
 */
async function handleOllama({
    model,
    schema,
    schemaName,
    schemaDescription,
    mode,
    modelOptions,
    provider,
}: ProviderOptions): Promise<GenerateObjectResult<unknown>> {
    const ollamaProvider = createOllama({
        baseURL: models[provider].endpoint + "/api",
    });
    const ollama = ollamaProvider(model);
    return await aiGenerateObject({
        model: ollama,
        schema,
        schemaName,
        schemaDescription,
        mode,
        ...modelOptions,
    });
}

// Add type definition for Together AI response
interface TogetherAIImageResponse {
    data: Array<{
        url: string;
        content_type?: string;
        image_type?: string;
    }>;
}

export async function generateTweetActions({
    runtime,
    context,
    modelClass,
}: {
    runtime: IAgentRuntime;
    context: string;
    modelClass: string;
}): Promise<ActionResponse | null> {
    let retryDelay = 1000;
    while (true) {
        try {
            const response = await generateText({
                runtime,
                context,
                modelClass,
            });
            console.debug(
                "Received response from generateText for tweet actions:",
                response
            );
            const { actions } = parseActionResponseFromText(response.trim());
            if (actions) {
                console.debug("Parsed tweet actions:", actions);
                return actions;
            } else {
                elizaLogger.debug("generateTweetActions no valid response");
            }
        } catch (error) {
            elizaLogger.error("Error in generateTweetActions:", error);
            if (
                error instanceof TypeError &&
                error.message.includes("queueTextCompletion")
            ) {
                elizaLogger.error(
                    "TypeError: Cannot read properties of null (reading 'queueTextCompletion')"
                );
            }
        }
        elizaLogger.log(`Retrying in ${retryDelay}ms...`);
        await new Promise((resolve) => setTimeout(resolve, retryDelay));
        retryDelay *= 2;
    }
}<|MERGE_RESOLUTION|>--- conflicted
+++ resolved
@@ -1130,13 +1130,9 @@
 
             const base64s = result.images.map((base64String) => {
                 if (!base64String) {
-<<<<<<< HEAD
-                    throw new Error("Empty base64 string in Venice AI response");
-=======
                     throw new Error(
                         "Empty base64 string in Venice AI response"
                     );
->>>>>>> 7af10f10
                 }
                 return `data:image/png;base64,${base64String}`;
             });
