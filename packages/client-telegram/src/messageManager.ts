--- conflicted
+++ resolved
@@ -317,8 +317,6 @@
         return contextSimilarity >= similarityThreshold;
     }
 
-<<<<<<< HEAD
-=======
     private _isMessageForMe(message: Message): boolean {
         const botUsername = this.bot.botInfo?.username;
         if (!botUsername) return false;
@@ -335,8 +333,6 @@
         return isReplyToBot || isMentioned || (!this.runtime.character.clientConfig?.telegram?.shouldRespondOnlyToMentions && hasUsername);
     }
 
-
->>>>>>> 8c0709c2
     private _checkInterest(chatId: string): boolean {
         const chatState = this.interestChats[chatId];
         if (!chatState) return false;
@@ -369,25 +365,6 @@
         return true;
     }
 
-<<<<<<< HEAD
-    private _isMessageForMe(message: Message): boolean {
-        const botUsername = this.bot.botInfo?.username;
-        if (!botUsername) return false;
-
-        const messageText = 'text' in message ? message.text :
-                           'caption' in message ? (message as any).caption : '';
-        if (!messageText) return false;
-
-        const isReplyToBot = (message as any).reply_to_message?.from?.is_bot === true &&
-                        (message as any).reply_to_message?.from?.username === botUsername;
-        const isMentioned = messageText.includes(`@${botUsername}`);
-        const hasUsername = messageText.toLowerCase().includes(botUsername.toLowerCase());
-
-        return isReplyToBot || isMentioned || (!this.runtime.character.clientConfig?.telegram?.shouldRespondOnlyToMentions && hasUsername);
-    }
-
-=======
->>>>>>> 8c0709c2
     // Process image messages and generate descriptions
     private async processImage(
         message: Message
@@ -655,13 +632,13 @@
                     }
                 );
             } else {
-                // Handle local file paths 
+                // Handle local file paths
                 if (!fs.existsSync(imagePath)) {
                     throw new Error(`File not found: ${imagePath}`);
                 }
-    
+
                 const fileStream = fs.createReadStream(imagePath);
-    
+
                 await ctx.telegram.sendPhoto(
                     ctx.chat.id,
                     {
@@ -672,7 +649,7 @@
                     }
                 );
             }
-            
+
             elizaLogger.info(`Image sent successfully: ${imagePath}`);
         } catch (error) {
             elizaLogger.error("Error sending image:", error);
@@ -990,7 +967,7 @@
                         for (let i = 0; i < sentMessages.length; i++) {
                             const sentMessage = sentMessages[i];
                             const isLastMessage = i === sentMessages.length - 1;
-    
+
                             const memory: Memory = {
                                 id: stringToUuid(
                                     sentMessage.message_id.toString() +
@@ -1008,17 +985,17 @@
                                 createdAt: sentMessage.date * 1000,
                                 embedding: getEmbeddingZeroVector(),
                             };
-    
+
                             // Set action to CONTINUE for all messages except the last one
                             // For the last message, use the original action from the response content
                             memory.content.action = !isLastMessage
                                 ? "CONTINUE"
                                 : content.action;
-    
+
                             await this.runtime.messageManager.createMemory(memory);
                             memories.push(memory);
                         }
-    
+
                         return memories;
                     }
                 };
