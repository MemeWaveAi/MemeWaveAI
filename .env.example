--- conflicted
+++ resolved
@@ -25,7 +25,7 @@
 
 # Twitter/X Configuration
 TWITTER_DRY_RUN=false
-<<<<<<< HEAD
+
 # for v1 api support
 TWITTER_USERNAME=
 TWITTER_PASSWORD=
@@ -39,12 +39,6 @@
 TWITTER_ACCESS_TOKEN=
 TWITTER_ACCESS_TOKEN_SECRET=
 
-=======
-TWITTER_USERNAME=                       # Account username
-TWITTER_PASSWORD=                       # Account password
-TWITTER_EMAIL=                         # Account email
-TWITTER_COOKIES=                       # Account cookies
->>>>>>> 98793591
 X_SERVER_URL=
 XAI_API_KEY=
 XAI_MODEL=
