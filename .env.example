--- conflicted
+++ resolved
@@ -91,7 +91,7 @@
 STARKNET_PRIVATE_KEY=
 STARKNET_RPC_URL=
 
-<<<<<<< HEAD
+
 
 # runtime management of character agents
 FETCH_FROM_DB=false                         #During startup, fetch the characters from the database
@@ -100,7 +100,7 @@
 AGENT_RUNTIME_MANAGEMENT=false              #Enable runtime management of character agents
 AGENT_PORT=3001                             #port for the runtime management of character agents if empty default 3001
 
-=======
+
 # Coinbase
 COINBASE_COMMERCE_KEY= # from coinbase developer portal
 COINBASE_API_KEY= # from coinbase developer portal
@@ -121,7 +121,7 @@
 ZEROG_EVM_RPC=
 ZEROG_PRIVATE_KEY=
 ZEROG_FLOW_ADDRESS=
->>>>>>> a4bf4c78
+
 
 # Coinbase Commerce
 COINBASE_COMMERCE_KEY=
