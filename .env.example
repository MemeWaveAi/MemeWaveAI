# Discord Configuration
DISCORD_APPLICATION_ID=
DISCORD_API_TOKEN=              # Bot token
DISCORD_VOICE_CHANNEL_ID=       # The ID of the voice channel the bot should join (optional)

# AI Model API Keys
OPENAI_API_KEY=                 # OpenAI API key, starting with sk-
SMALL_OPENAI_MODEL=             # Default: gpt-4o-mini
MEDIUM_OPENAI_MODEL=            # Default: gpt-4o
LARGE_OPENAI_MODEL=             # Default: gpt-4o
EMBEDDING_OPENAI_MODEL=         # Default: text-embedding-3-small
IMAGE_OPENAI_MODEL=             # Default: dall-e-3

# Eternal AI's Decentralized Inference API
ETERNALAI_URL=
ETERNALAI_MODEL=                # Default: "neuralmagic/Meta-Llama-3.1-405B-Instruct-quantized.w4a16"
ETERNALAI_API_KEY=

GROK_API_KEY=                   # GROK API Key
GROQ_API_KEY=                   # Starts with gsk_
OPENROUTER_API_KEY=
GOOGLE_GENERATIVE_AI_API_KEY=   # Gemini API key

ALI_BAILIAN_API_KEY=            # Ali Bailian API Key
NANOGPT_API_KEY=                # NanoGPT API Key

HYPERBOLIC_API_KEY=             # Hyperbolic API Key
HYPERBOLIC_MODEL=
IMAGE_HYPERBOLIC_MODEL=         # Default: FLUX.1-dev
SMALL_HYPERBOLIC_MODEL=         # Default: meta-llama/Llama-3.2-3B-Instruct
MEDIUM_HYPERBOLIC_MODEL=        # Default: meta-llama/Meta-Llama-3.1-70B-Instruct
LARGE_HYPERBOLIC_MODEL=         # Default: meta-llama/Meta-Llama-3.1-405-Instruct

# Speech Synthesis
ELEVENLABS_XI_API_KEY=          # API key from elevenlabs

# ElevenLabs Settings
ELEVENLABS_MODEL_ID=eleven_multilingual_v2
ELEVENLABS_VOICE_ID=21m00Tcm4TlvDq8ikWAM
ELEVENLABS_VOICE_STABILITY=0.5
ELEVENLABS_VOICE_SIMILARITY_BOOST=0.9
ELEVENLABS_VOICE_STYLE=0.66
ELEVENLABS_VOICE_USE_SPEAKER_BOOST=false
ELEVENLABS_OPTIMIZE_STREAMING_LATENCY=4
ELEVENLABS_OUTPUT_FORMAT=pcm_16000

# Twitter/X Configuration
TWITTER_DRY_RUN=false
TWITTER_USERNAME=               # Account username
TWITTER_PASSWORD=               # Account password
TWITTER_EMAIL=                  # Account email
TWITTER_2FA_SECRET=

TWITTER_COOKIES=                # Account cookies
TWITTER_POLL_INTERVAL=120       # How often (in seconds) the bot should check for interactions
TWITTER_SEARCH_ENABLE=FALSE     # Enable timeline search, WARNING this greatly increases your chance of getting banned
TWITTER_TARGET_USERS=           # Comma separated list of Twitter user names to interact with

X_SERVER_URL=
XAI_API_KEY=
XAI_MODEL=

# Post Interval Settings (in minutes)
POST_INTERVAL_MIN=              # Default: 90
POST_INTERVAL_MAX=              # Default: 180
POST_IMMEDIATELY=

# Twitter action processing configuration
ACTION_INTERVAL=300000      # Interval in milliseconds between action processing runs (default: 5 minutes)
ENABLE_ACTION_PROCESSING=false   # Set to true to enable the action processing loop

# Feature Flags
IMAGE_GEN=                      # Set to TRUE to enable image generation
USE_OPENAI_EMBEDDING=           # Set to TRUE for OpenAI/1536, leave blank for local
USE_OLLAMA_EMBEDDING=           # Set to TRUE for OLLAMA/1024, leave blank for local

# OpenRouter Models
OPENROUTER_MODEL=               # Default: uses hermes 70b/405b
SMALL_OPENROUTER_MODEL=
MEDIUM_OPENROUTER_MODEL=
LARGE_OPENROUTER_MODEL=

# REDPILL Configuration
# https://docs.red-pill.ai/get-started/supported-models
REDPILL_API_KEY=                # REDPILL API Key
REDPILL_MODEL=
SMALL_REDPILL_MODEL=            # Default: gpt-4o-mini
MEDIUM_REDPILL_MODEL=           # Default: gpt-4o
LARGE_REDPILL_MODEL=            # Default: gpt-4o

# Grok Configuration
SMALL_GROK_MODEL=       # Default: grok-2-1212
MEDIUM_GROK_MODEL=      # Default: grok-2-1212
LARGE_GROK_MODEL=       # Default: grok-2-1212
EMBEDDING_GROK_MODEL=   # Default: grok-2-1212

# Ollama Configuration
OLLAMA_SERVER_URL=              # Default: localhost:11434
OLLAMA_MODEL=
OLLAMA_EMBEDDING_MODEL=         # Default: mxbai-embed-large
SMALL_OLLAMA_MODEL=             # Default: llama3.2
MEDIUM_OLLAMA_MODEL=            # Default: hermes3
LARGE_OLLAMA_MODEL=             # Default: hermes3:70b

# Google Configuration
GOOGLE_MODEL=
SMALL_GOOGLE_MODEL=             # Default: gemini-1.5-flash-latest
MEDIUM_GOOGLE_MODEL=            # Default: gemini-1.5-flash-latest
LARGE_GOOGLE_MODEL=             # Default: gemini-1.5-pro-latest
EMBEDDING_GOOGLE_MODEL=         # Default: text-embedding-004

# Groq Configuration
SMALL_GROQ_MODEL=               # Default: llama-3.1-8b-instant
MEDIUM_GROQ_MODEL=              # Default: llama-3.3-70b-versatile
LARGE_GROQ_MODEL=               # Default: llama-3.2-90b-vision-preview
EMBEDDING_GROQ_MODEL=           # Default: llama-3.1-8b-instant

# LlamaLocal Configuration
LLAMALOCAL_PATH=                # Default: "" which is the current directory in plugin-node/dist/ which gets destroyed and recreated on every build

# NanoGPT Configuration
SMALL_NANOGPT_MODEL=            # Default: gpt-4o-mini
MEDIUM_NANOGPT_MODEL=           # Default: gpt-4o
LARGE_NANOGPT_MODEL=            # Default: gpt-4o

# Anthropic Configuration
ANTHROPIC_API_KEY=              # For Claude
SMALL_ANTHROPIC_MODEL=          # Default: claude-3-haiku-20240307
MEDIUM_ANTHROPIC_MODEL=         # Default: claude-3-5-sonnet-20241022
LARGE_ANTHROPIC_MODEL=          # Default: claude-3-5-sonnet-20241022

# Heurist Configuration
HEURIST_API_KEY=                # Get from https://heurist.ai/dev-access
SMALL_HEURIST_MODEL=            # Default: meta-llama/llama-3-70b-instruct
MEDIUM_HEURIST_MODEL=           # Default: meta-llama/llama-3-70b-instruct
LARGE_HEURIST_MODEL=            # Default: meta-llama/llama-3.1-405b-instruct
HEURIST_IMAGE_MODEL=            # Default: PepeXL

# Gaianet Configuration
GAIANET_MODEL=
GAIANET_SERVER_URL=

SMALL_GAIANET_MODEL=            # Default: llama3b
SMALL_GAIANET_SERVER_URL=       # Default: https://llama3b.gaia.domains/v1
MEDIUM_GAIANET_MODEL=           # Default: llama
MEDIUM_GAIANET_SERVER_URL=      # Default: https://llama8b.gaia.domains/v1
LARGE_GAIANET_MODEL=            # Default: qwen72b
LARGE_GAIANET_SERVER_URL=       # Default: https://qwen72b.gaia.domains/v1

GAIANET_EMBEDDING_MODEL=
USE_GAIANET_EMBEDDING=          # Set to TRUE for GAIANET/768, leave blank for local

# EVM
EVM_PRIVATE_KEY=
EVM_PROVIDER_URL=

# Solana
SOLANA_PRIVATE_KEY=
SOLANA_PUBLIC_KEY=
SOLANA_CLUSTER= # Default: devnet. Solana Cluster: 'devnet' | 'testnet' | 'mainnet-beta'
SOLANA_ADMIN_PRIVATE_KEY= # This wallet is used to verify NFTs
SOLANA_ADMIN_PUBLIC_KEY= # This wallet is used to verify NFTs
SOLANA_VERIFY_TOKEN= # Authentication token for calling the verification API

# Fallback Wallet Configuration (deprecated)
WALLET_PRIVATE_KEY=
WALLET_PUBLIC_KEY=

BIRDEYE_API_KEY=

# Solana Configuration
SOL_ADDRESS=So11111111111111111111111111111111111111112
SLIPPAGE=1
BASE_MINT=So11111111111111111111111111111111111111112
RPC_URL=https://api.mainnet-beta.solana.com
HELIUS_API_KEY=

# Telegram Configuration
TELEGRAM_BOT_TOKEN=

# Together Configuration
TOGETHER_API_KEY=

# Server Configuration
SERVER_PORT=3000

# Starknet Configuration
STARKNET_ADDRESS=
STARKNET_PRIVATE_KEY=
STARKNET_RPC_URL=

<<<<<<< HEAD
# Intiface Configuration
INTIFACE_WEBSOCKET_URL=ws://localhost:12345

# Farcaster Neynar Configuration
FARCASTER_FID=                  # The FID associated with the account your are sending casts from
FARCASTER_NEYNAR_API_KEY=       # Neynar API key: https://neynar.com/
FARCASTER_NEYNAR_SIGNER_UUID=   # Signer for the account you are sending casts from. Create a signer here: https://dev.neynar.com/app
FARCASTER_DRY_RUN=false         # Set to true if you want to run the bot without actually publishing casts
FARCASTER_POLL_INTERVAL=120     # How often (in seconds) the bot should check for farcaster interactions (replies and mentions)
=======


# runtime management of character agents
FETCH_FROM_DB=false                         #During startup, fetch the characters from the database
ENCRYPTION_KEY=                             #mandatory field if FETCH_FROM_DB or AGENT_RUNTIME_MANAGEMENT is true, 
                                            #used to encrypt the secrets of characters 
AGENT_RUNTIME_MANAGEMENT=false              #Enable runtime management of character agents
AGENT_PORT=3001                             #port for the runtime management of character agents if empty default 3001

>>>>>>> 56f49e6a

# Coinbase
COINBASE_COMMERCE_KEY=          # From Coinbase developer portal
COINBASE_API_KEY=               # From Coinbase developer portal
COINBASE_PRIVATE_KEY=           # From Coinbase developer portal
COINBASE_GENERATED_WALLET_ID=   # Not your address but the wallet ID from generating a wallet through the plugin
COINBASE_GENERATED_WALLET_HEX_SEED= # Not your address but the wallet hex seed from generating a wallet through the plugin and calling export
COINBASE_NOTIFICATION_URI=      # For webhook plugin the uri you want to send the webhook to for dummy ones use https://webhook.site

# Coinbase Charity Configuration
IS_CHARITABLE=false   # Set to true to enable charity donations
CHARITY_ADDRESS_BASE=0x1234567890123456789012345678901234567890
CHARITY_ADDRESS_SOL=pWvDXKu6CpbKKvKQkZvDA66hgsTB6X2AgFxksYogHLV
CHARITY_ADDRESS_ETH=0x750EF1D7a0b4Ab1c97B7A623D7917CcEb5ea779C
CHARITY_ADDRESS_ARB=0x1234567890123456789012345678901234567890
CHARITY_ADDRESS_POL=0x1234567890123456789012345678901234567890

# Conflux Configuration
CONFLUX_CORE_PRIVATE_KEY=
CONFLUX_CORE_SPACE_RPC_URL=
CONFLUX_ESPACE_PRIVATE_KEY=
CONFLUX_ESPACE_RPC_URL=
CONFLUX_MEME_CONTRACT_ADDRESS=

# ZeroG
ZEROG_INDEXER_RPC=
ZEROG_EVM_RPC=
ZEROG_PRIVATE_KEY=
ZEROG_FLOW_ADDRESS=

<<<<<<< HEAD
# TEE Configuration
# TEE_MODE options:
# - LOCAL: Uses simulator at localhost:8090 (for local development)
# - DOCKER: Uses simulator at host.docker.internal:8090 (for docker development)
# - PRODUCTION: No simulator, uses production endpoints
# Defaults to OFF if not specified
TEE_MODE=OFF                    # LOCAL | DOCKER | PRODUCTION
WALLET_SECRET_SALT=             # ONLY define if you want to use TEE Plugin, otherwise it will throw errors

# Galadriel Configuration
GALADRIEL_API_KEY=gal-*         # Get from https://dashboard.galadriel.com/

# Venice Configuration
VENICE_API_KEY=                 # generate from venice settings
SMALL_VENICE_MODEL=             # Default: llama-3.3-70b
MEDIUM_VENICE_MODEL=            # Default: llama-3.3-70b
LARGE_VENICE_MODEL=             # Default: llama-3.1-405b
IMAGE_VENICE_MODEL=             # Default: fluently-xl

# Akash Chat API Configuration docs: https://chatapi.akash.network/documentation
AKASH_CHAT_API_KEY= # Get from https://chatapi.akash.network/
SMALL_AKASH_CHAT_API_MODEL=  # Default: Meta-Llama-3-2-3B-Instruct
MEDIUM_AKASH_CHAT_API_MODEL= # Default: Meta-Llama-3-3-70B-Instruct
LARGE_AKASH_CHAT_API_MODEL=  # Default: Meta-Llama-3-1-405B-Instruct-FP8

# fal.ai Configuration
FAL_API_KEY=
FAL_AI_LORA_PATH=

# WhatsApp Cloud API Configuration
WHATSAPP_ACCESS_TOKEN=          # Permanent access token from Facebook Developer Console
WHATSAPP_PHONE_NUMBER_ID=       # Phone number ID from WhatsApp Business API
WHATSAPP_BUSINESS_ACCOUNT_ID=   # Business Account ID from Facebook Business Manager
WHATSAPP_WEBHOOK_VERIFY_TOKEN=  # Custom string for webhook verification
WHATSAPP_API_VERSION=v17.0      # WhatsApp API version (default: v17.0)

# Flow Blockchain Configuration
FLOW_ADDRESS=
FLOW_PRIVATE_KEY=               # Private key for SHA3-256 + P256 ECDSA
FLOW_NETWORK=                   # Default: mainnet
FLOW_ENDPOINT_URL=              # Default: https://mainnet.onflow.org

# ICP
INTERNET_COMPUTER_PRIVATE_KEY=
INTERNET_COMPUTER_ADDRESS=

# Aptos
APTOS_PRIVATE_KEY=              # Aptos private key
APTOS_NETWORK=                  # Must be one of mainnet, testnet

# EchoChambers Configuration
ECHOCHAMBERS_API_URL=http://127.0.0.1:3333
ECHOCHAMBERS_API_KEY=testingkey0011
ECHOCHAMBERS_USERNAME=eliza
ECHOCHAMBERS_DEFAULT_ROOM=general
ECHOCHAMBERS_POLL_INTERVAL=60
ECHOCHAMBERS_MAX_MESSAGES=10

# MultiversX
MVX_PRIVATE_KEY= # Multiversx private key
MVX_NETWORK= # must be one of mainnet, devnet, testnet

# NEAR
NEAR_WALLET_SECRET_KEY=
NEAR_WALLET_PUBLIC_KEY=
NEAR_ADDRESS=
SLIPPAGE=1
RPC_URL=https://rpc.testnet.near.org
NEAR_NETWORK=testnet # or mainnet

# ZKsync Era Configuration
ZKSYNC_ADDRESS=
ZKSYNC_PRIVATE_KEY=

# Ton
TON_PRIVATE_KEY= # Ton Mnemonic Seed Phrase Join With Empty String
TON_RPC_URL=     # ton rpc

# AWS S3 Configuration Settings for File Upload
AWS_ACCESS_KEY_ID=
AWS_SECRET_ACCESS_KEY=
AWS_REGION=
AWS_S3_BUCKET=
AWS_S3_UPLOAD_PATH=

# Deepgram
DEEPGRAM_API_KEY=

# Sui
SUI_PRIVATE_KEY= # Sui Mnemonic Seed Phrase (`sui keytool generate ed25519`)
SUI_NETWORK=     # must be one of mainnet, testnet, devnet, localnet

# Story
STORY_PRIVATE_KEY= # Story private key
STORY_API_BASE_URL= # Story API base URL
STORY_API_KEY= # Story API key
PINATA_JWT= # Pinata JWT for uploading files to IPFS
=======

# Coinbase Commerce
COINBASE_COMMERCE_KEY=
>>>>>>> 56f49e6a
<|MERGE_RESOLUTION|>--- conflicted
+++ resolved
@@ -189,7 +189,6 @@
 STARKNET_PRIVATE_KEY=
 STARKNET_RPC_URL=
 
-<<<<<<< HEAD
 # Intiface Configuration
 INTIFACE_WEBSOCKET_URL=ws://localhost:12345
 
@@ -199,8 +198,6 @@
 FARCASTER_NEYNAR_SIGNER_UUID=   # Signer for the account you are sending casts from. Create a signer here: https://dev.neynar.com/app
 FARCASTER_DRY_RUN=false         # Set to true if you want to run the bot without actually publishing casts
 FARCASTER_POLL_INTERVAL=120     # How often (in seconds) the bot should check for farcaster interactions (replies and mentions)
-=======
-
 
 # runtime management of character agents
 FETCH_FROM_DB=false                         #During startup, fetch the characters from the database
@@ -208,8 +205,6 @@
                                             #used to encrypt the secrets of characters 
 AGENT_RUNTIME_MANAGEMENT=false              #Enable runtime management of character agents
 AGENT_PORT=3001                             #port for the runtime management of character agents if empty default 3001
-
->>>>>>> 56f49e6a
 
 # Coinbase
 COINBASE_COMMERCE_KEY=          # From Coinbase developer portal
@@ -240,7 +235,6 @@
 ZEROG_PRIVATE_KEY=
 ZEROG_FLOW_ADDRESS=
 
-<<<<<<< HEAD
 # TEE Configuration
 # TEE_MODE options:
 # - LOCAL: Uses simulator at localhost:8090 (for local development)
@@ -337,9 +331,4 @@
 STORY_PRIVATE_KEY= # Story private key
 STORY_API_BASE_URL= # Story API base URL
 STORY_API_KEY= # Story API key
-PINATA_JWT= # Pinata JWT for uploading files to IPFS
-=======
-
-# Coinbase Commerce
-COINBASE_COMMERCE_KEY=
->>>>>>> 56f49e6a
+PINATA_JWT= # Pinata JWT for uploading files to IPFS