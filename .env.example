--- conflicted
+++ resolved
@@ -91,14 +91,14 @@
 STARKNET_PRIVATE_KEY=
 STARKNET_RPC_URL=
 
-<<<<<<< HEAD
+
 # runtime management of character agents
 FETCH_FROM_DB=false                         #During startup, fetch the characters from the database
 ENCRYPTION_KEY=                             #mandatory field if FETCH_FROM_DB or AGENT_RUNTIME_MANAGEMENT is true, 
                                             #used to encrypt the secrets of characters 
 AGENT_RUNTIME_MANAGEMENT=false              #Enable runtime management of character agents
 AGENT_PORT=3001                             #port for the runtime management of character agents if empty default 3001
-=======
+
+
 # Coinbase Commerce
 COINBASE_COMMERCE_KEY=
->>>>>>> a9d8417e
