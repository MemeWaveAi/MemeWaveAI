import { PostgresDatabaseAdapter } from "@ai16z/adapter-postgres";
import { SqliteDatabaseAdapter } from "@ai16z/adapter-sqlite";
import { AutoClientInterface } from "@ai16z/client-auto";
import { DirectClientInterface } from "@ai16z/client-direct";
import { DiscordClientInterface } from "@ai16z/client-discord";
import { TelegramClientInterface } from "@ai16z/client-telegram";
import { TwitterClientInterface } from "@ai16z/client-twitter";
import { FarcasterAgentClient } from "@ai16z/client-farcaster";
import {
    AgentRuntime,
    CacheManager,
    Character,
    Clients,
    DbCacheAdapter,
    FsCacheAdapter,
    IAgentRuntime,
    ICacheManager,
    IDatabaseAdapter,
    IDatabaseCacheAdapter,
    ModelProviderName,
    defaultCharacter,
    elizaLogger,
    settings,
    stringToUuid,
    validateCharacterConfig,
} from "@ai16z/eliza";
import { zgPlugin } from "@ai16z/plugin-0g";
import createGoatPlugin from "@ai16z/plugin-goat";
import { bootstrapPlugin } from "@ai16z/plugin-bootstrap";
// import { intifacePlugin } from "@ai16z/plugin-intiface";
import {
    coinbaseCommercePlugin,
    coinbaseMassPaymentsPlugin,
    tradePlugin,
    tokenContractPlugin,
    webhookPlugin,
    advancedTradePlugin,
} from "@ai16z/plugin-coinbase";
import { confluxPlugin } from "@ai16z/plugin-conflux";
import { imageGenerationPlugin } from "@ai16z/plugin-image-generation";
import { evmPlugin } from "@ai16z/plugin-evm";
import { createNodePlugin } from "@ai16z/plugin-node";
import { solanaPlugin } from "@ai16z/plugin-solana";
import { teePlugin, TEEMode } from "@ai16z/plugin-tee";
import { aptosPlugin, TransferAptosToken } from "@ai16z/plugin-aptos";
import { flowPlugin } from "@ai16z/plugin-flow";
import {
    githubInitializePlugin,
    githubCreateCommitPlugin,
    githubCreatePullRequestPlugin,
    githubCreateMemorizeFromFilesPlugin,
<<<<<<< HEAD
    githubCreateIssuePlugin,
    githubModifyIssuePlugin,
    githubAddCommentToIssuePlugin,
=======
>>>>>>> 94805515
} from "@ai16z/plugin-github";
import Database from "better-sqlite3";
import fs from "fs";
import path from "path";
import readline from "readline";
import { fileURLToPath } from "url";
import yargs from "yargs";

const __filename = fileURLToPath(import.meta.url); // get the resolved path to the file
const __dirname = path.dirname(__filename); // get the name of the directory

export const wait = (minTime: number = 1000, maxTime: number = 3000) => {
    const waitTime =
        Math.floor(Math.random() * (maxTime - minTime + 1)) + minTime;
    return new Promise((resolve) => setTimeout(resolve, waitTime));
};

export function parseArguments(): {
    character?: string;
    characters?: string;
} {
    try {
        return yargs(process.argv.slice(3))
            .option("character", {
                type: "string",
                description: "Path to the character JSON file",
            })
            .option("characters", {
                type: "string",
                description:
                    "Comma separated list of paths to character JSON files",
            })
            .parseSync();
    } catch (error) {
        elizaLogger.error("Error parsing arguments:", error);
        return {};
    }
}

function tryLoadFile(filePath: string): string | null {
    try {
        return fs.readFileSync(filePath, "utf8");
    } catch (e) {
        return null;
    }
}

function isAllStrings(arr: unknown[]): boolean {
    return Array.isArray(arr) && arr.every((item) => typeof item === "string");
}

export async function loadCharacters(
    charactersArg: string
): Promise<Character[]> {
    let characterPaths = charactersArg
        ?.split(",")
        .map((filePath) => filePath.trim());
    const loadedCharacters = [];

    if (characterPaths?.length > 0) {
        for (const characterPath of characterPaths) {
            let content = null;
            let resolvedPath = "";

            // Try different path resolutions in order
            const pathsToTry = [
                characterPath, // exact path as specified
                path.resolve(process.cwd(), characterPath), // relative to cwd
                path.resolve(process.cwd(), "agent", characterPath), // Add this
                path.resolve(__dirname, characterPath), // relative to current script
                path.resolve(
                    __dirname,
                    "characters",
                    path.basename(characterPath)
                ), // relative to agent/characters
                path.resolve(
                    __dirname,
                    "../characters",
                    path.basename(characterPath)
                ), // relative to characters dir from agent
                path.resolve(
                    __dirname,
                    "../../characters",
                    path.basename(characterPath)
                ), // relative to project root characters dir
            ];

            elizaLogger.info(
                "Trying paths:",
                pathsToTry.map((p) => ({
                    path: p,
                    exists: fs.existsSync(p),
                }))
            );

            for (const tryPath of pathsToTry) {
                content = tryLoadFile(tryPath);
                if (content !== null) {
                    resolvedPath = tryPath;
                    break;
                }
            }

            if (content === null) {
                elizaLogger.error(
                    `Error loading character from ${characterPath}: File not found in any of the expected locations`
                );
                elizaLogger.error("Tried the following paths:");
                pathsToTry.forEach((p) => elizaLogger.error(` - ${p}`));
                process.exit(1);
            }

            try {
                const character = JSON.parse(content);
                validateCharacterConfig(character);

                // Handle plugins
                if (isAllStrings(character.plugins)) {
                    elizaLogger.info("Plugins are: ", character.plugins);
                    const importedPlugins = await Promise.all(
                        character.plugins.map(async (plugin) => {
                            const importedPlugin = await import(plugin);
                            return importedPlugin.default;
                        })
                    );
                    character.plugins = importedPlugins;
                }

                loadedCharacters.push(character);
                elizaLogger.info(
                    `Successfully loaded character from: ${resolvedPath}`
                );
            } catch (e) {
                elizaLogger.error(
                    `Error parsing character from ${resolvedPath}: ${e}`
                );
                process.exit(1);
            }
        }
    }

    if (loadedCharacters.length === 0) {
        elizaLogger.info("No characters found, using default character");
        loadedCharacters.push(defaultCharacter);
    }

    return loadedCharacters;
}

export function getTokenForProvider(
    provider: ModelProviderName,
    character: Character
) {
    switch (provider) {
        case ModelProviderName.OPENAI:
            return (
                character.settings?.secrets?.OPENAI_API_KEY ||
                settings.OPENAI_API_KEY
            );
        case ModelProviderName.ETERNALAI:
            return (
                character.settings?.secrets?.ETERNALAI_API_KEY ||
                settings.ETERNALAI_API_KEY
            );
        case ModelProviderName.LLAMACLOUD:
        case ModelProviderName.TOGETHER:
            return (
                character.settings?.secrets?.LLAMACLOUD_API_KEY ||
                settings.LLAMACLOUD_API_KEY ||
                character.settings?.secrets?.TOGETHER_API_KEY ||
                settings.TOGETHER_API_KEY ||
                character.settings?.secrets?.XAI_API_KEY ||
                settings.XAI_API_KEY ||
                character.settings?.secrets?.OPENAI_API_KEY ||
                settings.OPENAI_API_KEY
            );
        case ModelProviderName.ANTHROPIC:
            return (
                character.settings?.secrets?.ANTHROPIC_API_KEY ||
                character.settings?.secrets?.CLAUDE_API_KEY ||
                settings.ANTHROPIC_API_KEY ||
                settings.CLAUDE_API_KEY
            );
        case ModelProviderName.REDPILL:
            return (
                character.settings?.secrets?.REDPILL_API_KEY ||
                settings.REDPILL_API_KEY
            );
        case ModelProviderName.OPENROUTER:
            return (
                character.settings?.secrets?.OPENROUTER ||
                settings.OPENROUTER_API_KEY
            );
        case ModelProviderName.GROK:
            return (
                character.settings?.secrets?.GROK_API_KEY ||
                settings.GROK_API_KEY
            );
        case ModelProviderName.HEURIST:
            return (
                character.settings?.secrets?.HEURIST_API_KEY ||
                settings.HEURIST_API_KEY
            );
        case ModelProviderName.GROQ:
            return (
                character.settings?.secrets?.GROQ_API_KEY ||
                settings.GROQ_API_KEY
            );
        case ModelProviderName.GALADRIEL:
            return (
                character.settings?.secrets?.GALADRIEL_API_KEY ||
                settings.GALADRIEL_API_KEY
            );
        case ModelProviderName.FAL:
            return (
                character.settings?.secrets?.FAL_API_KEY || settings.FAL_API_KEY
            );
        case ModelProviderName.ALI_BAILIAN:
            return (
                character.settings?.secrets?.ALI_BAILIAN_API_KEY ||
                settings.ALI_BAILIAN_API_KEY
            );
        case ModelProviderName.VOLENGINE:
            return (
                character.settings?.secrets?.VOLENGINE_API_KEY ||
                settings.VOLENGINE_API_KEY
            );
        case ModelProviderName.NANOGPT:
            return (
                character.settings?.secrets?.NANOGPT_API_KEY ||
                settings.NANOGPT_API_KEY
            );
        case ModelProviderName.HYPERBOLIC:
            return (
                character.settings?.secrets?.HYPERBOLIC_API_KEY ||
                settings.HYPERBOLIC_API_KEY
            );
    }
}

function initializeDatabase(dataDir: string) {
    if (process.env.POSTGRES_URL) {
        elizaLogger.info("Initializing PostgreSQL connection...");
        const db = new PostgresDatabaseAdapter({
            connectionString: process.env.POSTGRES_URL,
            parseInputs: true,
        });

        // Test the connection
        db.init()
            .then(() => {
                elizaLogger.success(
                    "Successfully connected to PostgreSQL database"
                );
            })
            .catch((error) => {
                elizaLogger.error("Failed to connect to PostgreSQL:", error);
            });

        return db;
    } else {
        const filePath =
            process.env.SQLITE_FILE ?? path.resolve(dataDir, "db.sqlite");
        // ":memory:";
        const db = new SqliteDatabaseAdapter(new Database(filePath));
        return db;
    }
}

export async function initializeClients(
    character: Character,
    runtime: IAgentRuntime
) {
    const clients = [];
    const clientTypes =
        character.clients?.map((str) => str.toLowerCase()) || [];

    if (clientTypes.includes("auto")) {
        const autoClient = await AutoClientInterface.start(runtime);
        if (autoClient) clients.push(autoClient);
    }

    if (clientTypes.includes("discord")) {
        clients.push(await DiscordClientInterface.start(runtime));
    }

    if (clientTypes.includes("telegram")) {
        const telegramClient = await TelegramClientInterface.start(runtime);
        if (telegramClient) clients.push(telegramClient);
    }

    if (clientTypes.includes("twitter")) {
        const twitterClients = await TwitterClientInterface.start(runtime);
        clients.push(twitterClients);
    }

    if (clientTypes.includes("farcaster")) {
        const farcasterClients = new FarcasterAgentClient(runtime);
        farcasterClients.start();
        clients.push(farcasterClients);
    }

    if (character.plugins?.length > 0) {
        for (const plugin of character.plugins) {
            if (plugin.clients) {
                for (const client of plugin.clients) {
                    clients.push(await client.start(runtime));
                }
            }
        }
    }

    return clients;
}

function getSecret(character: Character, secret: string) {
    return character.settings.secrets?.[secret] || process.env[secret];
}

let nodePlugin: any | undefined;

export async function createAgent(
    character: Character,
    db: IDatabaseAdapter,
    cache: ICacheManager,
    token: string
) {
    elizaLogger.success(
        elizaLogger.successesTitle,
        "Creating runtime for character",
        character.name
    );

    nodePlugin ??= createNodePlugin();

    const teeMode = getSecret(character, "TEE_MODE") || "OFF";
    const walletSecretSalt = getSecret(character, "WALLET_SECRET_SALT");

    // Validate TEE configuration
    if (teeMode !== TEEMode.OFF && !walletSecretSalt) {
        elizaLogger.error(
            "WALLET_SECRET_SALT required when TEE_MODE is enabled"
        );
        throw new Error("Invalid TEE configuration");
    }

    let goatPlugin: any | undefined;
    if (getSecret(character, "ALCHEMY_API_KEY")) {
        goatPlugin = await createGoatPlugin((secret) =>
            getSecret(character, secret)
        );
    }

    return new AgentRuntime({
        databaseAdapter: db,
        token,
        modelProvider: character.modelProvider,
        evaluators: [],
        character,
        plugins: [
            bootstrapPlugin,
            getSecret(character, "CONFLUX_CORE_PRIVATE_KEY")
                ? confluxPlugin
                : null,
            nodePlugin,
            getSecret(character, "SOLANA_PUBLIC_KEY") ||
            (getSecret(character, "WALLET_PUBLIC_KEY") &&
                !getSecret(character, "WALLET_PUBLIC_KEY")?.startsWith("0x"))
                ? solanaPlugin
                : null,
            getSecret(character, "EVM_PRIVATE_KEY") ||
            (getSecret(character, "WALLET_PUBLIC_KEY") &&
                getSecret(character, "WALLET_PUBLIC_KEY")?.startsWith("0x"))
                ? evmPlugin
                : null,
            getSecret(character, "ZEROG_PRIVATE_KEY") ? zgPlugin : null,
            getSecret(character, "COINBASE_COMMERCE_KEY")
                ? coinbaseCommercePlugin
                : null,
            getSecret(character, "FAL_API_KEY") ||
            getSecret(character, "OPENAI_API_KEY") ||
            getSecret(character, "HEURIST_API_KEY")
                ? imageGenerationPlugin
                : null,
            ...(getSecret(character, "COINBASE_API_KEY") &&
            getSecret(character, "COINBASE_PRIVATE_KEY")
                ? [
                      coinbaseMassPaymentsPlugin,
                      tradePlugin,
                      tokenContractPlugin,
                      advancedTradePlugin,
                  ]
<<<<<<< HEAD
=======
                : []),
            ...(teeMode !== TEEMode.OFF && walletSecretSalt
                ? [teePlugin, solanaPlugin]
>>>>>>> 94805515
                : []),
            getSecret(character, "COINBASE_API_KEY") &&
            getSecret(character, "COINBASE_PRIVATE_KEY") &&
            getSecret(character, "COINBASE_NOTIFICATION_URI")
                ? webhookPlugin
                : null,
<<<<<<< HEAD
            getSecret(character, "WALLET_SECRET_SALT") ? teePlugin : null,
            ...(getSecret(character, "GITHUB_API_TOKEN")
                ? [
                      githubInitializePlugin,
                      githubCreateCommitPlugin,
                      githubCreatePullRequestPlugin,
                      githubCreateMemorizeFromFilesPlugin,
                      githubCreateIssuePlugin,
                      githubModifyIssuePlugin,
                      githubAddCommentToIssuePlugin,
                  ]
                : []),
=======
            getSecret(character, "GITHUB_API_TOKEN")
                ? githubInitializePlugin
                : null,
            getSecret(character, "GITHUB_API_TOKEN")
                ? githubCreateCommitPlugin
                : null,
            getSecret(character, "GITHUB_API_TOKEN")
                ? githubCreatePullRequestPlugin
                : null,
            getSecret(character, "GITHUB_API_TOKEN")
                ? githubCreateMemorizeFromFilesPlugin
                : null,
>>>>>>> 94805515
            getSecret(character, "ALCHEMY_API_KEY") ? goatPlugin : null,
            getSecret(character, "FLOW_ADDRESS") &&
            getSecret(character, "FLOW_PRIVATE_KEY")
                ? flowPlugin
                : null,
            getSecret(character, "APTOS_PRIVATE_KEY") ? aptosPlugin : null,
        ].filter(Boolean),
        providers: [],
        actions: [],
        services: [],
        managers: [],
        cacheManager: cache,
    });
}

function initializeFsCache(baseDir: string, character: Character) {
    const cacheDir = path.resolve(baseDir, character.id, "cache");

    const cache = new CacheManager(new FsCacheAdapter(cacheDir));
    return cache;
}

function initializeDbCache(character: Character, db: IDatabaseCacheAdapter) {
    const cache = new CacheManager(new DbCacheAdapter(db, character.id));
    return cache;
}

async function startAgent(character: Character, directClient) {
    let db: IDatabaseAdapter & IDatabaseCacheAdapter;
    try {
        character.id ??= stringToUuid(character.name);
        character.username ??= character.name;

        const token = getTokenForProvider(character.modelProvider, character);
        const dataDir = path.join(__dirname, "../data");

        if (!fs.existsSync(dataDir)) {
            fs.mkdirSync(dataDir, { recursive: true });
        }

        db = initializeDatabase(dataDir) as IDatabaseAdapter &
            IDatabaseCacheAdapter;

        await db.init();

        const cache = initializeDbCache(character, db);
        const runtime = await createAgent(character, db, cache, token);

        await runtime.initialize();

        const clients = await initializeClients(character, runtime);

        directClient.registerAgent(runtime);

        return clients;
    } catch (error) {
        elizaLogger.error(
            `Error starting agent for character ${character.name}:`,
            error
        );
        console.error(error);
        if (db) {
            await db.close();
        }
        throw error;
    }
}

const startAgents = async () => {
    const directClient = await DirectClientInterface.start();
    const args = parseArguments();

    let charactersArg = args.characters || args.character;

    let characters = [defaultCharacter];

    if (charactersArg) {
        characters = await loadCharacters(charactersArg);
    }

    try {
        for (const character of characters) {
            await startAgent(character, directClient);
        }
    } catch (error) {
        elizaLogger.error("Error starting agents:", error);
    }

    function chat() {
        const agentId = characters[0].name ?? "Agent";
        rl.question("You: ", async (input) => {
            await handleUserInput(input, agentId);
            if (input.toLowerCase() !== "exit") {
                chat(); // Loop back to ask another question
            }
        });
    }

    elizaLogger.log("Chat started. Type 'exit' to quit.");
    if (!args["non-interactive"]) {
        chat();
    }
};

startAgents().catch((error) => {
    elizaLogger.error("Unhandled error in startAgents:", error);
    process.exit(1); // Exit the process after logging
});

const rl = readline.createInterface({
    input: process.stdin,
    output: process.stdout,
});

async function handleUserInput(input, agentId) {
    if (input.toLowerCase() === "exit") {
        gracefulExit();
    }

    try {
        const serverPort = parseInt(settings.SERVER_PORT || "3000");

        const response = await fetch(
            `http://localhost:${serverPort}/${agentId}/message`,
            {
                method: "POST",
                headers: { "Content-Type": "application/json" },
                body: JSON.stringify({
                    text: input,
                    userId: "user",
                    userName: "User",
                }),
            }
        );

        const data = await response.json();
        data.forEach((message) =>
            elizaLogger.log(`${"Agent"}: ${message.text}`)
        );
    } catch (error) {
        console.error("Error fetching response:", error);
    }
}

async function gracefulExit() {
    elizaLogger.log("Terminating and cleaning up resources...");
    rl.close();
    process.exit(0);
}

rl.on("SIGINT", gracefulExit);
rl.on("SIGTERM", gracefulExit);<|MERGE_RESOLUTION|>--- conflicted
+++ resolved
@@ -49,12 +49,9 @@
     githubCreateCommitPlugin,
     githubCreatePullRequestPlugin,
     githubCreateMemorizeFromFilesPlugin,
-<<<<<<< HEAD
     githubCreateIssuePlugin,
     githubModifyIssuePlugin,
     githubAddCommentToIssuePlugin,
-=======
->>>>>>> 94805515
 } from "@ai16z/plugin-github";
 import Database from "better-sqlite3";
 import fs from "fs";
@@ -447,20 +444,15 @@
                       tokenContractPlugin,
                       advancedTradePlugin,
                   ]
-<<<<<<< HEAD
-=======
                 : []),
             ...(teeMode !== TEEMode.OFF && walletSecretSalt
                 ? [teePlugin, solanaPlugin]
->>>>>>> 94805515
                 : []),
             getSecret(character, "COINBASE_API_KEY") &&
             getSecret(character, "COINBASE_PRIVATE_KEY") &&
             getSecret(character, "COINBASE_NOTIFICATION_URI")
                 ? webhookPlugin
                 : null,
-<<<<<<< HEAD
-            getSecret(character, "WALLET_SECRET_SALT") ? teePlugin : null,
             ...(getSecret(character, "GITHUB_API_TOKEN")
                 ? [
                       githubInitializePlugin,
@@ -472,20 +464,6 @@
                       githubAddCommentToIssuePlugin,
                   ]
                 : []),
-=======
-            getSecret(character, "GITHUB_API_TOKEN")
-                ? githubInitializePlugin
-                : null,
-            getSecret(character, "GITHUB_API_TOKEN")
-                ? githubCreateCommitPlugin
-                : null,
-            getSecret(character, "GITHUB_API_TOKEN")
-                ? githubCreatePullRequestPlugin
-                : null,
-            getSecret(character, "GITHUB_API_TOKEN")
-                ? githubCreateMemorizeFromFilesPlugin
-                : null,
->>>>>>> 94805515
             getSecret(character, "ALCHEMY_API_KEY") ? goatPlugin : null,
             getSecret(character, "FLOW_ADDRESS") &&
             getSecret(character, "FLOW_PRIVATE_KEY")
