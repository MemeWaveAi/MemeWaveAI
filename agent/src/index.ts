--- conflicted
+++ resolved
@@ -397,14 +397,11 @@
                 ? [coinbaseMassPaymentsPlugin, tradePlugin]
                 : []),
             getSecret(character, "WALLET_SECRET_SALT") ? teePlugin : null,
-<<<<<<< HEAD
             getSecret(character, "GITHUB_API_TOKEN") ? githubInitializePlugin : null,
             getSecret(character, "GITHUB_API_TOKEN") ? githubCreateCommitPlugin : null,
             getSecret(character, "GITHUB_API_TOKEN") ? githubCreatePullRequestPlugin : null,
             getSecret(character, "GITHUB_API_TOKEN") ? githubCreateMemorizeFromFilesPlugin : null,
-=======
             getSecret(character, "ALCHEMY_API_KEY") ? goatPlugin : null,
->>>>>>> 3ac81160
         ].filter(Boolean),
         providers: [],
         actions: [],
