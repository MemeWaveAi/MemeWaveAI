{
    "name": "eliza",
    "type": "module",
    "scripts": {
        "preinstall": "npx only-allow pnpm",
        "build": "bash ./scripts/build.sh",
        "build-docs": "pnpm --dir docs build",
        "start:all": "pnpm --filter \"@ai16z/agent\" start:all --isRoot",
        "start:service:all": "pnpm --filter \"@ai16z/agent\" start:service:all --isRoot",
        "stop:service:all": "pnpm --filter \"@ai16z/agent\" stop:service:all",
        "start": "pnpm --filter \"@ai16z/agent\" start --isRoot",
        "start:client": "pnpm --dir client start --isRoot",
        "dev": "bash ./scripts/dev.sh",
        "lint": "bash ./scripts/lint.sh",
        "prettier-check": "npx prettier --check .",
        "prettier": "npx prettier --write .",
        "release": "pnpm build && pnpm prettier && npx lerna publish --no-private --force-publish",
        "clean": "bash ./scripts/clean.sh",
        "docker:build": "bash ./scripts/docker.sh build",
        "docker:run": "bash ./scripts/docker.sh run",
        "docker:bash": "bash ./scripts/docker.sh bash",
        "docker:start": "bash ./scripts/docker.sh start",
        "docker": "pnpm docker:build && pnpm docker:run && pnpm docker:bash",
        "test": "bash ./scripts/test.sh"
    },
    "devDependencies": {
        "@commitlint/cli": "^18.4.4",
        "@commitlint/config-conventional": "^18.4.4",
        "@typescript-eslint/eslint-plugin": "^8.16.0",
        "@typescript-eslint/parser": "^8.16.0",
        "concurrently": "9.1.0",
        "eslint": "^9.15.0",
        "husky": "9.1.7",
        "lerna": "8.1.5",
        "only-allow": "1.2.1",
        "prettier": "3.3.3",
<<<<<<< HEAD
        "ts-node": "^10.9.2",
        "tsx": "^4.19.2",
=======
        "turbo": "^2.3.3",
>>>>>>> d72ea5bc
        "typedoc": "0.26.11",
        "typescript": "5.6.3",
        "vite": "5.4.11",
        "vitest": "2.1.5"
    },
    "pnpm": {
        "overrides": {
            "onnxruntime-node": "1.20.1"
        }
    },
    "engines": {
        "node": "23.3.0"
    },
    "dependencies": {
        "@0glabs/0g-ts-sdk": "^0.2.1",
        "@coinbase/coinbase-sdk": "^0.10.0",
        "amqplib": "0.10.5",
        "csv-parse": "^5.6.0",
        "ollama-ai-provider": "^0.16.1",
        "optional": "^0.1.4",
<<<<<<< HEAD
        "psql": "^0.0.1",
=======
        "pnpm": "^9.14.3",
>>>>>>> d72ea5bc
        "sharp": "^0.33.5",
        "sqlite3": "^5.1.7",
        "tslog": "^4.9.3"
    },
    "packageManager": "pnpm@9.12.3+sha512.cce0f9de9c5a7c95bef944169cc5dfe8741abfb145078c0d508b868056848a87c81e626246cb60967cbd7fd29a6c062ef73ff840d96b3c86c40ac92cf4a813ee",
    "workspaces": [
        "packages/*"
    ]
}<|MERGE_RESOLUTION|>--- conflicted
+++ resolved
@@ -34,12 +34,9 @@
         "lerna": "8.1.5",
         "only-allow": "1.2.1",
         "prettier": "3.3.3",
-<<<<<<< HEAD
         "ts-node": "^10.9.2",
         "tsx": "^4.19.2",
-=======
         "turbo": "^2.3.3",
->>>>>>> d72ea5bc
         "typedoc": "0.26.11",
         "typescript": "5.6.3",
         "vite": "5.4.11",
@@ -60,11 +57,8 @@
         "csv-parse": "^5.6.0",
         "ollama-ai-provider": "^0.16.1",
         "optional": "^0.1.4",
-<<<<<<< HEAD
         "psql": "^0.0.1",
-=======
         "pnpm": "^9.14.3",
->>>>>>> d72ea5bc
         "sharp": "^0.33.5",
         "sqlite3": "^5.1.7",
         "tslog": "^4.9.3"
